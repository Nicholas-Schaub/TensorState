--- conflicted
+++ resolved
@@ -6,7 +6,6 @@
 from pathlib import Path
 import numpy as np
 
-<<<<<<< HEAD
 logging.basicConfig(
     format="%(asctime)s - %(name)-10s - %(levelname)-8s - %(message)s",
     datefmt="%d-%b-%y %H:%M:%S",
@@ -16,22 +15,11 @@
 try:
     import cupy
 
-=======
-logging.basicConfig(format='%(asctime)s - %(name)-10s - %(levelname)-8s - %(message)s',
-                    datefmt='%d-%b-%y %H:%M:%S')
-logger = logging.getLogger('TensorState.Layers')
-
-try:
-    import cupy
->>>>>>> 038fc079
     has_cupy = True
 except ModuleNotFoundError:
     has_cupy = False
 
-<<<<<<< HEAD
-
-=======
->>>>>>> 038fc079
+
 class AbstractStateCapture(abc.ABC):
     """Base class for capturing state space information in a neural network.
 
@@ -124,15 +112,9 @@
             **kwargs: Keyword arguments. Used for passing arguments to other
                 classes that inerit from AbstractStateCapture.
         """
-<<<<<<< HEAD
 
         self._executor = ThreadPoolExecutor(4)
 
-=======
-        
-        self._executor = ThreadPoolExecutor(4)
-        
->>>>>>> 038fc079
         # Assign a name to the layer. Some inheriting classes make name
         # protected, so catch the error just in case.
         try:
@@ -158,16 +140,11 @@
     def _compress_and_store(self, inputs):
         # Calculate the number of states to process
         num_states = int(np.prod(inputs.shape[0:-1]))
-<<<<<<< HEAD
-
-=======
-        
->>>>>>> 038fc079
+
         # Resize the zarr array if needed
         if 2 * num_states + self._state_count >= self._raw_states.shape[0]:
             self._state_shape[0] += self._chunk_size[0]
             self._raw_states.resize(self._state_shape)
-<<<<<<< HEAD
 
         # Resize the array using the appropriate library
         if has_cupy and isinstance(inputs, cupy.ndarray):
@@ -188,36 +165,10 @@
         # Store numpy array
         logger.debug("_compress_and_store: zarr storage")
         self._raw_states[self._state_count : self._state_count + num_states] = states
-=======
-        
-        # Resize the array using the appropriate library
-        if has_cupy and isinstance(inputs,cupy.ndarray):
-            logger.debug('_compress_and_store: cupy.reshape')
-            states = cupy.reshape(inputs,(-1,int(inputs.shape[-1])))
-        else:
-            logger.debug('_compress_and_store: numpy.reshape')
-            states = np.reshape(inputs,(-1,int(inputs.shape[-1])))
-        
-        # Compress states
-        states = ts.compress_states(states)
-            
-        # If using cupy array, cast back to numpy
-        if has_cupy and isinstance(states,cupy.ndarray):
-            logger.debug('_compress_and_store: cupy -> numpy')
-            states = states.get()
-            
-        # Store numpy array
-        logger.debug('_compress_and_store: zarr storage')
-        self._raw_states[self._state_count:self._state_count+num_states] = states
->>>>>>> 038fc079
         self._state_count += num_states
 
         # Reset the _counts and _state_ids so they are recalculated
-<<<<<<< HEAD
         logger.debug("_compress_and_store: reset bins")
-=======
-        logger.debug('_compress_and_store: reset bins')
->>>>>>> 038fc079
         self._counts = None
         self._state_ids = None
         self._states = None
@@ -406,13 +357,8 @@
 try:
     import tensorflow.keras as keras
     from tensorflow.experimental.dlpack import to_dlpack
-<<<<<<< HEAD
 
     class StateCapture(keras.layers.Layer, AbstractStateCapture):
-=======
-    
-    class StateCapture(keras.layers.Layer,AbstractStateCapture):
->>>>>>> 038fc079
         """Tensorflow keras layer to capture states in keras models
 
         This class is designed to be used in a Tensorflow keras model to
@@ -429,14 +375,7 @@
         def call(self, inputs):
             if inputs.shape[0] == None:
                 return inputs
-            
-            if has_cupy and 'GPU' in inputs.device:
-                capsule = to_dlpack(inputs)
-                states = cupy.fromDlpack(capsule)
-            else:
-                states = inputs
-
-<<<<<<< HEAD
+
             if has_cupy and "GPU" in inputs.device:
                 capsule = to_dlpack(inputs)
                 states = cupy.fromDlpack(capsule)
@@ -447,10 +386,6 @@
                 self._executor.submit(self._compress_and_store, states)
             )
 
-=======
-            self._threads.append(self._executor.submit(self._compress_and_store,states))
-            
->>>>>>> 038fc079
             return inputs
 
         def build(self, input_shape):
@@ -474,7 +409,6 @@
         This class is designed to be used in a Tensorflow keras model to
         automate the capturing of neurons states as data is passed through the
         network.
-<<<<<<< HEAD
 
         """
 
@@ -483,14 +417,6 @@
                 "StateCapture class is unavailable since" + " tensorflow was not found."
             )
 
-=======
-            
-        """
-            
-        def __init__(self,name,disk_path=None,**kwargs):
-            raise ModuleNotFoundError('StateCapture class is unavailable since'+
-                                      ' tensorflow was not found.')
->>>>>>> 038fc079
 
 try:
     import torch
@@ -508,14 +434,6 @@
             super().__init__(name, disk_path, **kwargs)
 
             self._channel_index = 1
-            
-        def _thread(self,tensor):
-            
-            if has_cupy and tensor.device.type == 'cuda':
-                tensor = cupy.asarray(tensor)
-            else:
-                tensor = (tensor > 0).cpu().numpy()
-            self._compress_and_store(tensor)
 
         def _thread(self, tensor):
 
@@ -525,25 +443,25 @@
                 tensor = (tensor > 0).cpu().numpy()
             self._compress_and_store(tensor)
 
+        def _thread(self, tensor):
+
+            if has_cupy and tensor.device.type == "cuda":
+                tensor = cupy.asarray(tensor)
+            else:
+                tensor = (tensor > 0).cpu().numpy()
+            self._compress_and_store(tensor)
+
         def __call__(self, *args):
 
             if self._input_shape == None:
                 self.reset_states(tuple(args[-1].shape))
 
             # Transform the tensor to have similar memory format as Tensorflow
-<<<<<<< HEAD
             dim_order = (0,) + tuple(i for i in range(2, args[-1].ndim)) + (1,)
             inputs = args[-1].detach().permute(*dim_order).contiguous()
 
             # Store the data using a thread
             self._threads.append(self._executor.submit(self._thread, inputs))
-=======
-            dim_order = (0,) + tuple(i for i in range(2,args[-1].ndim)) + (1,)
-            inputs = args[-1].detach().permute(*dim_order).contiguous()
-            
-            # Store the data using a thread
-            self._threads.append(self._executor.submit(self._thread,inputs))
->>>>>>> 038fc079
 
 except ModuleNotFoundError:
 
