# distutils: language=c++
cimport cython
cimport numpy as np
import numpy as np
from cython.parallel import prange

IF UNAME_SYSNAME == "Windows":
    cdef extern from "immintrin.h":
        # Type definitions
        ctypedef int __m128i
        ctypedef int __m256i
        ctypedef float __m256

        # Intrinsic definitions
        unsigned long long _pext_u64(unsigned long long a,unsigned long long b) nogil
        
        __m128i _mm_cmpeq_epi8(__m128i a,__m128i b) nogil
        
        __m128i _mm_shuffle_epi8(__m128i __A,__m128i __B) nogil
        
        __m128i _mm_and_si128(__m128i __A,__m128i __B) nogil
        
        __m128i _mm_storeu_si128(__m128i* __A,__m128i __B) nogil

        __m128i _mm_set_epi8(char e15,char e14,char e13,char e12,
                             char e11,char e10,char e9, char e8,
                             char e7, char e6, char e5, char e4,
                             char e3, char e2, char e1, char e0) nogil
        
        __m128i _mm_set1_epi16(unsigned short __A) nogil

        __m256 _mm256_loadu_ps(__m256* __A) nogil

        unsigned char _mm256_movemask_ps(__m256 __A) nogil
<<<<<<< HEAD

        __m256 _mm256_cmp_ps(__m256 __A, __m256 B, int imm8) nogil

        __m256 _mm256_setzero_ps() nogil
=======
>>>>>>> d40bec1e

ELSE:
    cdef extern from "x86intrin.h":
        # Type definitions
        ctypedef int __m128i
        ctypedef int __m256i
        ctypedef float __m256

        # Intrinsic definitions
        unsigned long long _pext_u64(unsigned long long a,unsigned long long b) nogil
        
        __m128i _mm_cmpeq_epi8(__m128i a,__m128i b) nogil
        
        __m128i _mm_shuffle_epi8(__m128i __A,__m128i __B) nogil
        
        __m128i _mm_and_si128(__m128i __A,__m128i __B) nogil
        
        __m128i _mm_storeu_si128(__m128i* __A,__m128i __B) nogil

        __m128i _mm_set_epi8(char e15,char e14,char e13,char e12,
                             char e11,char e10,char e9, char e8,
                             char e7, char e6, char e5, char e4,
                             char e3, char e2, char e1, char e0) nogil
        
        __m128i _mm_set1_epi16(unsigned short __A) nogil

        __m256 _mm256_loadu_ps(__m256* __A) nogil

        unsigned char _mm256_movemask_ps(__m256 __A) nogil

        __m256 _mm256_cmp_ps(__m256 __A, __m256 B, int imm8) nogil

        __m256 _mm256_setzero_ps() nogil

@cython.boundscheck(False)
@cython.wraparound(False)
@cython.initializedcheck(False)
cdef void __byte_sort(unsigned char [:,:] states,
                      long long [:] index_view,
                      long long start,
                      long long end,
                      long long col,
                      long long *counts) nogil:

    # Initialize counting and offset indices
    cdef long long i
    for i in range(256):
        counts[i] = 0

    cdef long long offsets[256]

    cdef long long next_offset[256]

    # Count values
    for i in range(start,end):
        counts[(states[index_view[i],col])] += 1

    # Calculate cumulative sum and offsets
    cdef long long num_partitions = 0
    cdef long long remaining_partitions[256]
    cdef long long total = 0
    cdef long long count
    for i in range(256):
        count = counts[i]
        if count:
            offsets[i] = total
            total += count
            remaining_partitions[num_partitions] = i
            num_partitions += 1
        
        next_offset[i] = total

    # Swap index values into place
    cdef long long val, v
    cdef long long ind, offset, temp
    for i in range(0,num_partitions-1):
        val = remaining_partitions[i]
        while offsets[val] < next_offset[val]:
            ind = offsets[val]
            v = states[index_view[start+ind],col]
            if v==val:
                offsets[val] += 1
                continue
            offset = offsets[v]
            offsets[v] += 1
            temp = index_view[start+ind]
            index_view[start+ind] = index_view[start+offset]
            index_view[start+offset] = temp

@cython.boundscheck(False)
@cython.wraparound(False)
@cython.nonecheck(False)
cdef long long __lex_sort(unsigned char [:,:] states,
                          long long [:] index,
                          long long start,
                          long long end,
                          long long col,
                          long long [:] bin_edges,
                          long long count) nogil:

    cdef long long total = 0
    cdef long long i, c
    cdef long long counts[256]

    if col > 0:
        __byte_sort(states, index, start, end, col, &counts[0])
        for i in range(256):
            if counts[i]<=1:
                if counts[i] == 1:
                    bin_edges[count] = bin_edges[count-1] + counts[i]
                    count += 1
                total += counts[i]
                continue
            count = __lex_sort(states, index, start+total, start+total+counts[i], col-1, bin_edges, count)
            total += counts[i]
    else:
        __byte_sort(states, index, start, end, col, &counts[0])
        for i in range(256):
            if counts[i] > 0:
                bin_edges[count] = bin_edges[count-1] + counts[i]
                count += 1
    
    return count

@cython.boundscheck(False)
@cython.wraparound(False)
@cython.initializedcheck(False)
cpdef _lex_sort(unsigned char [:,:] states,
                long long state_count):

    cdef np.ndarray index = np.arange(state_count,dtype=np.int64)
    cdef np.ndarray bin_edges = np.zeros(state_count+1,dtype=np.int64)
    cdef long long count = 1

    count = __lex_sort(states,index,0,state_count,states.shape[1]-1,bin_edges,count)

    return bin_edges[:count],index

@cython.boundscheck(False)
@cython.wraparound(False)
@cython.initializedcheck(False)
cdef void __compress_tensor_ps(const float[:,:] input,
                               unsigned char [:,:] result) nogil:

    # Initialize variables
    cdef __m256 substate
    cdef __m256 zeros = _mm256_setzero_ps()
    cdef long long rows, cols, row, col, col_shift, col_floor, i
    cdef unsigned int value_truncate = 0
    
    # Get the number of rows and cols in the input
    rows,cols = input.shape[0], input.shape[1]
    
    cdef unsigned char shift = cols % 8
    cdef unsigned char temp
    for col in range(0,cols-shift,8):
        col_shift = col
        col_floor = col_shift//8
        for row in range(rows):
            substate = _mm256_loadu_ps(&input[row,col_shift])
<<<<<<< HEAD
            substate = _mm256_cmp_ps(substate,zeros,0x0e)
            result[row,col_floor] = _mm256_movemask_ps(substate)
=======
            temp = (_mm256_movemask_ps(substate) ^ 0xFF)
            result[row,col_floor] = temp
>>>>>>> d40bec1e
    
    if shift > 0:
        col_shift = cols - shift
        col_floor = col_shift//8
        value_truncate = 0
        for i in range(shift):
            value_truncate += 2**i
            
        for row in range(rows):
            substate = _mm256_loadu_ps(&input[row,col_shift])
            substate = _mm256_cmp_ps(substate,zeros,0x0e)
            mask = _mm256_movemask_ps(substate)
<<<<<<< HEAD
            result[row,col_floor] = mask & value_truncate
=======
            temp = (mask ^ 0xFF) & value_truncate
            result[row,col_floor] = (mask ^ 0xFF) & value_truncate
>>>>>>> d40bec1e

@cython.boundscheck(False)
@cython.wraparound(False)
@cython.initializedcheck(False)
cpdef np.ndarray _compress_tensor_ps(const float [:,:] input):
    # Initialize the output
    cdef long long rows = input.shape[0]
    cdef long long cols = input.shape[1]
    cdef np.ndarray result = np.zeros((rows+1,int(np.ceil(cols/8))), dtype = np.uint8)

    # Call the nogil method
    __compress_tensor_ps(input,result)

    return result[:-1,:]

@cython.boundscheck(False)
@cython.wraparound(False)
@cython.initializedcheck(False)
@cython.cdivision(True)
cdef void __compress_tensor_pi8(const unsigned char [:,:] input,
                                unsigned char [:,:] result) nogil:

    # Initialize variables
    cdef long long rows, cols, row, col, col_shift, col_floor, i
    cdef unsigned long long substate, magic
    cdef unsigned char value_truncate = 0xFF

    # Magic number to pack bools
    magic = 0x0101010101010101
    
    # Get the number of rows and cols in the input
    rows,cols = input.shape[0], input.shape[1]
    
    cdef unsigned char shift = cols % 8
    for col in range(0,cols-shift,8):
        col_floor = col//8
        for row in range(rows):
            substate = _pext_u64(cython.operator.dereference(<unsigned long long *> &input[row,col]),magic)
            result[row,col_floor] = substate & 0xFF
    
    if shift > 0:
        col_shift = cols - shift
        col_floor = col_shift//8
        value_truncate = 0
        for i in range(shift):
            value_truncate += 2**i
            
        for row in range(rows):
            substate = _pext_u64(cython.operator.dereference(<unsigned long long *> &input[row,col_shift]),magic)
            result[row,col_floor] = (substate & 0xFF) & value_truncate

@cython.boundscheck(False)
@cython.wraparound(False)
@cython.initializedcheck(False)
cpdef np.ndarray _compress_tensor_pi8(const unsigned char [:,:] input):
    # Initialize the output
    cdef long long rows = input.shape[0]
    cdef long long cols = input.shape[1]
    cdef np.ndarray result = np.zeros((rows,int(np.ceil(cols/8))), dtype = np.uint8)

    # Call the nogil method
    __compress_tensor_pi8(input,result)

    return result

@cython.boundscheck(False)
@cython.wraparound(False)
@cython.initializedcheck(False)
@cython.cdivision(True)
cdef void __decompress_tensor(unsigned char [:] input,
                              long long n_neurons,
                              long long n_states,
                              unsigned char [:] output) nogil:

    # Bit shuffle and mask arrays
    cdef __m128i shuffle = _mm_set_epi8(
        0x01, 0x01, 0x01, 0x01,
        0x01, 0x01, 0x01, 0x01,
        0x00, 0x00, 0x00, 0x00,
        0x00, 0x00, 0x00, 0x00
    )
    cdef __m128i mask = _mm_set_epi8(
        0x80, 0x40, 0x20, 0x10,
        0x08, 0x04, 0x02, 0x01,
        0x80, 0x40, 0x20, 0x10,
        0x08, 0x04, 0x02, 0x01,
    )

    cdef long long b, index, neuron_index
    cdef long long num_bytes = (n_neurons-1)//8 + 1
    cdef __m128i states, shuffle_states, mask_states, nonzeros

    index = 0 
    while index < n_states:

        neuron_index = index//num_bytes*n_neurons

        for b in range(0,num_bytes,2):

            # Load two bytes of state information (16 neurons)
            states = _mm_set1_epi16(cython.operator.dereference(<unsigned short *> &input[index+b]))

            # Shuffle and apply the mask
            shuffle_states = _mm_shuffle_epi8(states,shuffle)
            mask_states = _mm_and_si128(shuffle_states,mask)
            nonzeros = _mm_cmpeq_epi8(mask_states,mask)

            # Store the result
            _mm_storeu_si128(<__m128i*>&output[neuron_index+b*8],nonzeros)

        index += num_bytes

@cython.boundscheck(False)
@cython.wraparound(False)
@cython.initializedcheck(False)
cpdef np.ndarray _decompress_tensor(unsigned char [:,:] input, long long n_neurons):

    # Initialize the output
    cdef long long n_states = input.shape[0]*input.shape[1]
    cdef np.ndarray result = np.zeros(input.shape[0]*n_neurons+16,dtype=np.bool_)
    cdef unsigned char [:] output = result

    # Call the nogil method
    __decompress_tensor(np.reshape(input,-1),n_neurons,n_states,output)

    return result[:input.shape[0]*n_neurons].reshape(input.shape[0],n_neurons)<|MERGE_RESOLUTION|>--- conflicted
+++ resolved
@@ -32,13 +32,10 @@
         __m256 _mm256_loadu_ps(__m256* __A) nogil
 
         unsigned char _mm256_movemask_ps(__m256 __A) nogil
-<<<<<<< HEAD
 
         __m256 _mm256_cmp_ps(__m256 __A, __m256 B, int imm8) nogil
 
         __m256 _mm256_setzero_ps() nogil
-=======
->>>>>>> d40bec1e
 
 ELSE:
     cdef extern from "x86intrin.h":
@@ -199,13 +196,8 @@
         col_floor = col_shift//8
         for row in range(rows):
             substate = _mm256_loadu_ps(&input[row,col_shift])
-<<<<<<< HEAD
             substate = _mm256_cmp_ps(substate,zeros,0x0e)
             result[row,col_floor] = _mm256_movemask_ps(substate)
-=======
-            temp = (_mm256_movemask_ps(substate) ^ 0xFF)
-            result[row,col_floor] = temp
->>>>>>> d40bec1e
     
     if shift > 0:
         col_shift = cols - shift
@@ -218,12 +210,7 @@
             substate = _mm256_loadu_ps(&input[row,col_shift])
             substate = _mm256_cmp_ps(substate,zeros,0x0e)
             mask = _mm256_movemask_ps(substate)
-<<<<<<< HEAD
             result[row,col_floor] = mask & value_truncate
-=======
-            temp = (mask ^ 0xFF) & value_truncate
-            result[row,col_floor] = (mask ^ 0xFF) & value_truncate
->>>>>>> d40bec1e
 
 @cython.boundscheck(False)
 @cython.wraparound(False)
